package log

import (
	"context"
	"strings"
	"context"

	"v2ray.com/core/common/serial"
)

type logKey int

const (
	accessMessageKey logKey = iota
)

type AccessStatus string

const (
	AccessAccepted = AccessStatus("accepted")
	AccessRejected = AccessStatus("rejected")
)

type AccessMessage struct {
	From   interface{}
	To     interface{}
	Status AccessStatus
	Reason interface{}
<<<<<<< HEAD
	Detour interface{}
=======
	Email  string
	Detour string
>>>>>>> 5e1d8f8e
}

func (m *AccessMessage) String() string {
	builder := strings.Builder{}
	builder.WriteString(serial.ToString(m.From))
	builder.WriteByte(' ')
	builder.WriteString(string(m.Status))
	builder.WriteByte(' ')
	builder.WriteString(serial.ToString(m.To))
	builder.WriteByte(' ')
<<<<<<< HEAD
	builder.WriteString(serial.ToString(m.Detour))
	builder.WriteByte(' ')
=======
	if len(m.Detour) > 0 {
		builder.WriteByte('[')
		builder.WriteString(m.Detour)
		builder.WriteString("] ")
	}
>>>>>>> 5e1d8f8e
	builder.WriteString(serial.ToString(m.Reason))

	if len(m.Email) > 0 {
		builder.WriteString("email:")
		builder.WriteString(m.Email)
		builder.WriteByte(' ')
	}
	return builder.String()
}

func ContextWithAccessMessage(ctx context.Context, accessMessage *AccessMessage) context.Context {
	return context.WithValue(ctx, accessMessageKey, accessMessage)
}

func AccessMessageFromContext(ctx context.Context) *AccessMessage {
	if accessMessage, ok := ctx.Value(accessMessageKey).(*AccessMessage); ok {
		return accessMessage
	}
<<<<<<< HEAD
	return nil 
=======
	return nil
>>>>>>> 5e1d8f8e
}<|MERGE_RESOLUTION|>--- conflicted
+++ resolved
@@ -26,12 +26,8 @@
 	To     interface{}
 	Status AccessStatus
 	Reason interface{}
-<<<<<<< HEAD
-	Detour interface{}
-=======
 	Email  string
 	Detour string
->>>>>>> 5e1d8f8e
 }
 
 func (m *AccessMessage) String() string {
@@ -42,16 +38,11 @@
 	builder.WriteByte(' ')
 	builder.WriteString(serial.ToString(m.To))
 	builder.WriteByte(' ')
-<<<<<<< HEAD
-	builder.WriteString(serial.ToString(m.Detour))
-	builder.WriteByte(' ')
-=======
 	if len(m.Detour) > 0 {
 		builder.WriteByte('[')
 		builder.WriteString(m.Detour)
 		builder.WriteString("] ")
 	}
->>>>>>> 5e1d8f8e
 	builder.WriteString(serial.ToString(m.Reason))
 
 	if len(m.Email) > 0 {
@@ -70,9 +61,5 @@
 	if accessMessage, ok := ctx.Value(accessMessageKey).(*AccessMessage); ok {
 		return accessMessage
 	}
-<<<<<<< HEAD
 	return nil 
-=======
-	return nil
->>>>>>> 5e1d8f8e
 }