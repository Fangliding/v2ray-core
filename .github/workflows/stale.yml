name: Mark stale issues and pull requests

on:
  schedule:
    - cron: "30 1 * * *"

jobs:
  stale:
    runs-on: ubuntu-latest
    steps:
<<<<<<< HEAD
      - uses: actions/stale@v1
        with:
          repo-token: ${{ secrets.GITHUB_TOKEN }}
          stale-issue-message: "This issue is stale because it has been open 120 days with no activity. Remove stale label or comment or this will be closed in 5 days"
          days-before-stale: 120
          days-before-close: 5
=======
    - uses: actions/stale@v3.0.10
      with:
        repo-token: ${{ secrets.GITHUB_TOKEN }}
        stale-issue-message: 'This issue is stale because it has been open 120 days with no activity. Remove stale label or comment or this will be closed in 5 days'
        days-before-stale: 120
        days-before-close: 5
>>>>>>> 42b21f65
<|MERGE_RESOLUTION|>--- conflicted
+++ resolved
@@ -8,18 +8,9 @@
   stale:
     runs-on: ubuntu-latest
     steps:
-<<<<<<< HEAD
-      - uses: actions/stale@v1
+      - uses: actions/stale@v3.0.10
         with:
           repo-token: ${{ secrets.GITHUB_TOKEN }}
           stale-issue-message: "This issue is stale because it has been open 120 days with no activity. Remove stale label or comment or this will be closed in 5 days"
           days-before-stale: 120
-          days-before-close: 5
-=======
-    - uses: actions/stale@v3.0.10
-      with:
-        repo-token: ${{ secrets.GITHUB_TOKEN }}
-        stale-issue-message: 'This issue is stale because it has been open 120 days with no activity. Remove stale label or comment or this will be closed in 5 days'
-        days-before-stale: 120
-        days-before-close: 5
->>>>>>> 42b21f65
+          days-before-close: 5