--- conflicted
+++ resolved
@@ -14,13 +14,8 @@
       - name: Checkout default branch
         uses: actions/checkout@v2
 
-<<<<<<< HEAD
-      - name: Lint Codebase
-        uses: github/super-linter@v2.2.0
-=======
       - name: Lint Code Base
         uses: github/super-linter@V3.8.0
->>>>>>> 42b21f65
         env:
           VALIDATE_ALL_CODEBASE: false
           VALIDATE_JSON: false
